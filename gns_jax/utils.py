import argparse
import enum
import os
import pickle
from typing import Callable, Tuple  # Dict, List, Optional, Union

import cloudpickle
import e3nn_jax as e3nn
import jax
import jax.numpy as jnp
import jax.tree_util as tree
import jraph
import haiku as hk
import numpy as np
import pyvista
from jax import lax, vmap
from jax_md import dataclasses, partition, space
from segnn_jax import SteerableGraphsTuple

# Physical setup for the GNS model.


class NodeType(enum.IntEnum):
    FLUID = 0
    SOLID_WALL = 1
    MOVING_WALL = 2
    RIGID_BODY = 3
    SIZE = 9


# TODO: this is not the right place for this. It's an util for segnn and not gns


def steerable_graph_transform_builder(
    node_features_irreps: e3nn.Irreps,
    edge_features_irreps: e3nn.Irreps,
    lmax_attributes: int,
    velocity_aggregate: str = "avg",
    attribute_mode: str = "add",
    pbc: list[bool, bool, bool] = [False, False, False]
) -> Callable:
    """
    Convert the standard gns GraphsTuple into a SteerableGraphsTuple to use in SEGNN.
    """

    attribute_irreps = e3nn.Irreps.spherical_harmonics(lmax_attributes)

    assert velocity_aggregate in ["avg", "sum", "last", "all"]
    assert attribute_mode in ["velocity", "add", "concat"]

    # TODO: for now only 1) all directions periodic or 2) none of them
    if np.array(pbc).any(): # if PBC, no boundary forces
        num_boundary_entries = 0
    else:
        num_boundary_entries = 6
        
    def graph_transform(
        graph: jraph.GraphsTuple,
        particle_type: jnp.ndarray,
    ) -> SteerableGraphsTuple:
<<<<<<< HEAD
        n_vels = (graph.nodes.shape[1] - num_boundary_entries) // 3
        traj = jnp.reshape(
            graph.nodes[..., : 3 * n_vels],
=======
        # remove the last two bounary displacement vectors
        n_vels = int((graph.nodes.shape[1]) / 3) - 2
        traj = jnp.reshape(
            graph.nodes[..., : -(3 * 2)],
>>>>>>> 7d8b8205
            (graph.nodes.shape[0], n_vels, 3),
        )

        if n_vels == 1 or velocity_aggregate == "all":
            vel = jnp.squeeze(traj)
        else:
            if velocity_aggregate == "avg":
                vel = jnp.mean(traj, 1)
            if velocity_aggregate == "sum":
                vel = jnp.sum(traj, 1)
            if velocity_aggregate == "last":
                vel = traj[:, -1, :]

        rel_pos = graph.edges[..., :3]

        edge_attributes = e3nn.spherical_harmonics(
            attribute_irreps, rel_pos, normalize=True, normalization="integral"
        )
        vel_embedding = e3nn.spherical_harmonics(
            attribute_irreps, vel, normalize=True, normalization="integral"
        )
        # scatter edge attributes
        sum_n_node = tree.tree_leaves(graph.nodes)[0].shape[0]

        if attribute_mode == "velocity":
            node_attributes = vel_embedding
        else:
            scattered_edges = tree.tree_map(
                lambda e: jraph.segment_mean(e, graph.receivers, sum_n_node),
                edge_attributes,
            )
            if attribute_mode == "concat":
                node_attributes = e3nn.concatenate(
                    [scattered_edges, vel_embedding], axis=-1
                )
            if attribute_mode == "add":
                node_attributes = vel_embedding
                # TODO: a bit ugly
                if velocity_aggregate == "all":
                    # transpose for broadcasting
                    node_attributes.array = jnp.transpose(
                        (
                            jnp.transpose(node_attributes.array, (0, 2, 1))
                            + jnp.expand_dims(scattered_edges.array, -1)
                        ),
                        (0, 2, 1),
                    )
                else:
                    node_attributes += scattered_edges

        # scalar attribute to 1 by default
        node_attributes.array = node_attributes.array.at[:, 0].set(1.0)

        return SteerableGraphsTuple(
            graph=jraph.GraphsTuple(
                nodes=e3nn.IrrepsArray(
                    node_features_irreps,
                    jnp.concatenate(
                        [graph.nodes, jax.nn.one_hot(particle_type, NodeType.SIZE)],
                        axis=-1,
                    ),
                ),
                edges=None,
                senders=graph.senders,
                receivers=graph.receivers,
                n_node=graph.n_node,
                n_edge=graph.n_edge,
                globals=graph.globals,
            ),
            node_attributes=node_attributes,
            edge_attributes=edge_attributes,
            additional_message_features=e3nn.IrrepsArray(
                edge_features_irreps, graph.edges
            ),
        )

    return graph_transform


def graph_transform_builder(
    bounds: list,
    normalization_stats: dict,
    connectivity_radius: float,
    displacement_fn: Callable,
    pbc: list[bool, bool, bool],
) -> Callable:
    """Convert raw coordinates to jraph GraphsTuple."""

    def graph_transform(
        pos_input: jnp.ndarray,
        nbrs: partition.NeighborList,
    ) -> jraph.GraphsTuple:
        """Convert raw coordinates to jraph GraphsTuple."""

        n_total_points = pos_input.shape[0]
        most_recent_position = pos_input[:, -1]  # (n_nodes, 2)
        velocity_sequence = pos_input[:, 1:] - pos_input[:, :-1]
        # senders and receivers are integers of shape (E,)
        senders, receivers = nbrs.idx
        node_features = []
        # Normalized velocity sequence, merging spatial an time axis.
        velocity_stats = normalization_stats["velocity"]
        normalized_velocity_sequence = (
            velocity_sequence - velocity_stats["mean"]
        ) / velocity_stats["std"]
        flat_velocity_sequence = normalized_velocity_sequence.reshape(
            n_total_points, -1
        )
        node_features.append(flat_velocity_sequence)

        # TODO: for now just disable it completely if any periodicity applies
        if not np.array(pbc).any(): 
            # Normalized clipped distances to lower and upper boundaries.
            # boundaries are an array of shape [num_dimensions, 2], where the
            # second axis, provides the lower/upper boundaries.
            boundaries = lax.stop_gradient(jnp.array(bounds))

            distance_to_lower_boundary = most_recent_position - boundaries[:, 0][None]
            distance_to_upper_boundary = boundaries[:, 1][None] - most_recent_position

            # rewritten the code above in jax
            distance_to_boundaries = jnp.concatenate(
                [distance_to_lower_boundary, distance_to_upper_boundary], axis=1
            )
            normalized_clipped_distance_to_boundaries = jnp.clip(
                distance_to_boundaries / connectivity_radius, -1.0, 1.0
            )
            node_features.append(normalized_clipped_distance_to_boundaries)

        # Collect edge features.
        edge_features = []

        # Relative displacement and distances normalized to radius
        # (E, 2)
        displacement = vmap(displacement_fn)(
            most_recent_position[senders], most_recent_position[receivers]
        )
        normalized_relative_displacements = displacement / connectivity_radius
        edge_features.append(normalized_relative_displacements)

        normalized_relative_distances = space.distance(
            normalized_relative_displacements
        )
        edge_features.append(normalized_relative_distances[:, None])

        return jraph.GraphsTuple(
            nodes=jnp.concatenate(node_features, axis=-1),
            edges=jnp.concatenate(edge_features, axis=-1),
            receivers=receivers,
            senders=senders,
            globals=None,
            n_node=jnp.array([n_total_points]),
            n_edge=jnp.array([len(senders)]),
        )

    return graph_transform


def get_kinematic_mask(particle_type):
    """Returns a boolean mask, set to true for all kinematic (obstacle)
    particles"""
    return jnp.logical_or(
        particle_type == NodeType.SOLID_WALL, particle_type == NodeType.MOVING_WALL
    )


def _get_random_walk_noise_for_pos_sequence(
    key, position_sequence, noise_std_last_step
):
    """Returns random-walk noise in the velocity applied to the position.
    Same functionality as above implemented in JAX."""
    key, subkey = jax.random.split(key)
    velocity_sequence_shape = list(position_sequence.shape)
    velocity_sequence_shape[1] -= 1
    num_velocities = velocity_sequence_shape[1]

    velocity_sequence_noise = jax.random.normal(
        subkey, shape=tuple(velocity_sequence_shape)
    )
    velocity_sequence_noise *= noise_std_last_step / (num_velocities**0.5)
    velocity_sequence_noise = jnp.cumsum(velocity_sequence_noise, axis=1)

    position_sequence_noise = jnp.concatenate(
        [
            jnp.zeros_like(velocity_sequence_noise[:, 0:1]),
            jnp.cumsum(velocity_sequence_noise, axis=1),
        ],
        axis=1,
    )

    return key, position_sequence_noise


def _add_gns_noise(key, pos_input, particle_type, pos_target, noise_std):
    # add noise to the input and adjust the target accordingly
    key, pos_input_noise = _get_random_walk_noise_for_pos_sequence(
        key, pos_input, noise_std_last_step=noise_std
    )
    kinematic_mask = get_kinematic_mask(particle_type)
    pos_input_noise = jnp.where(kinematic_mask[:, None, None], 0.0, pos_input_noise)
    pos_input_noisy = pos_input + pos_input_noise
    pos_target_adjusted = pos_target + pos_input_noise[:, -1]
    return key, pos_input_noisy, pos_target_adjusted


@dataclasses.dataclass
class SetupFn:
    allocate: Callable = dataclasses.static_field()
    preprocess: Callable = dataclasses.static_field()
    allocate_eval: Callable = dataclasses.static_field()
    preprocess_eval: Callable = dataclasses.static_field()
    integrate: Callable = dataclasses.static_field()


def setup_builder(args: argparse.Namespace):
    """Contains essentially everything except the model itself.

    Very much inspired by the `partition.neighbor_list` function in JAX-MD.

    The core functions are:
        allocate - allocate memory for the neighbors list
        preprocess - update the neighbors list
        integrate - Semi-implicit Euler respecting periodic boundary conditions
    """

    normalization_stats = args.normalization_stats

    # apply PBC in all directions or not at all
    if np.array(args.metadata["periodic_boundary_conditions"]).any():
        displacement_fn, shift_fn = space.periodic(side=args.box)
    else:
        displacement_fn, shift_fn = space.free()
        
    displacement_fn_set = vmap(displacement_fn, in_axes=(0, 0))

    neighbor_fn = partition.neighbor_list(
        displacement_fn,
        args.box,
        r_cutoff=args.metadata["default_connectivity_radius"],
        dr_threshold=args.metadata["default_connectivity_radius"] * 0.25,
        capacity_multiplier=1.25,
        mask_self=False,
        format=partition.Sparse,
    )

    graph_transform = graph_transform_builder(
        bounds=args.metadata["bounds"],
        normalization_stats=normalization_stats,
        connectivity_radius=args.metadata["default_connectivity_radius"],
        displacement_fn=displacement_fn,
        pbc=args.metadata["periodic_boundary_conditions"],
    )

    def _compute_target(pos_input, pos_target):
        # displacement(r1, r2) = r1-r2  # without PBC
        
        current_velocity = displacement_fn_set(pos_input[:, -1], pos_input[:, -2])
        next_velocity = displacement_fn_set(pos_target, pos_input[:, -1])
        current_acceleration = next_velocity - current_velocity
        acc_stats = normalization_stats["acceleration"]
        normalized_acceleration = (
            current_acceleration - acc_stats["mean"]
        ) / acc_stats["std"]
        return normalized_acceleration

    def _preprocess(
        sample,
        neighbors=None,
        is_allocate=False,
        mode="train",
        **kwargs,  # key, noise_std
    ):

        if mode == "train":
            pos_input, particle_type, pos_target = sample
            pos_input, pos_target = jnp.array(pos_input), jnp.array(pos_target)
            key, noise_std = kwargs["key"], kwargs["noise_std"]
            if pos_input.shape[1] > 1:
                key, pos_input, pos_target = _add_gns_noise(
                    key, pos_input, particle_type, pos_target, noise_std
                )
        elif mode == "eval":
            pos_input, particle_type = sample

        # allocate the neighbor list
        most_recent_position = pos_input[:, -1]
        if is_allocate:
            neighbors = neighbor_fn.allocate(most_recent_position)
        else:
            neighbors = neighbors.update(most_recent_position)

        # encode desired features and generate jraph graph.
        graph = graph_transform(pos_input, neighbors)

        if mode == "train":
            # compute target acceleration. Inverse of postprocessing step.
            normalized_acceleration = _compute_target(pos_input, pos_target)
            return key, graph, normalized_acceleration, neighbors
        elif mode == "eval":
            return graph, neighbors

    def allocate_fn(key, sample, noise_std=0.0):
        return _preprocess(sample, key=key, noise_std=noise_std, is_allocate=True)

    @jax.jit
    def preprocess_fn(key, sample, noise_std, neighbors):
        return _preprocess(sample, neighbors, key=key, noise_std=noise_std)

    def allocate_eval_fn(sample):
        return _preprocess(sample, is_allocate=True, mode="eval")

    @jax.jit
    def preprocess_eval_fn(sample, neighbors):
        return _preprocess(sample, neighbors, mode="eval")

    @jax.jit
    def integrate_fn(normalized_acceleration, position_sequence):
        """corresponds to `decoder_postprocessor` in the original code."""

        # The model produces the output in normalized space so we apply inverse
        # normalization.
        acceleration_stats = normalization_stats["acceleration"]
        acceleration = acceleration_stats["mean"] + (
            normalized_acceleration * acceleration_stats["std"]
        )

        # Use an Euler integrator to go from acceleration to position, assuming
        # a dt=1 corresponding to the size of the finite difference.
        most_recent_position = position_sequence[:, -1]
        most_recent_velocity = most_recent_position - position_sequence[:, -2]

        new_velocity = most_recent_velocity + acceleration  # * dt = 1
        # use the shift function by jax-md to compute the new position
        # this way periodic boundary conditions are automatically taken care of
        new_position = shift_fn(most_recent_position, new_velocity)
        return new_position

    return SetupFn(
        allocate_fn, preprocess_fn, allocate_eval_fn, preprocess_eval_fn, integrate_fn
    )


# Bathing utilities for JAX pytrees


def broadcast_to_batch(sample, batch_size: int):
    """Broadcast a pytree to a batched one with first dimension batch_size"""
    assert batch_size > 0
    return jax.tree_map(lambda x: jnp.repeat(x[None, ...], batch_size, axis=0), sample)


def broadcast_from_batch(batch, index: int):
    """Broadcast a batched pytree to the sample `index` out of the batch"""
    assert index >= 0
    return jax.tree_map(lambda x: x[index], batch)


# Utilities for saving and loading Haiku models


def save_pytree(ckpt_dir: str, pytree_obj, name) -> None:
    with open(os.path.join(ckpt_dir, f"{name}_array.npy"), "wb") as f:
        for x in jax.tree_leaves(pytree_obj):
            np.save(f, x, allow_pickle=False)

    tree_struct = jax.tree_map(lambda t: 0, pytree_obj)
    with open(os.path.join(ckpt_dir, f"{name}_tree.pkl"), "wb") as f:
        pickle.dump(tree_struct, f)


def save_haiku(ckpt_dir: str, params, state, opt_state, step) -> None:
    """https://github.com/deepmind/dm-haiku/issues/18"""

    print("Saving model to", ckpt_dir, "at step", step)

    save_pytree(ckpt_dir, params, "params")
    save_pytree(ckpt_dir, state, "state")

    with open(os.path.join(ckpt_dir, "opt_state.pkl"), "wb") as f:
        cloudpickle.dump(opt_state, f)
    with open(os.path.join(ckpt_dir, "step.txt"), "w") as f:
        f.write(str(step))


def load_pytree(model_dir: str, name):
    """load a pytree from a directory"""
    with open(os.path.join(model_dir, f"{name}_tree.pkl"), "rb") as f:
        tree_struct = pickle.load(f)

    leaves, treedef = jax.tree_flatten(tree_struct)

    with open(os.path.join(model_dir, f"{name}_array.npy"), "rb") as f:
        flat_state = [np.load(f) for _ in leaves]

    return jax.tree_unflatten(treedef, flat_state)


def load_haiku(model_dir: str):
    """https://github.com/deepmind/dm-haiku/issues/18"""

    print("Loading model from", model_dir)

    params = load_pytree(model_dir, "params")
    state = load_pytree(model_dir, "state")

    with open(os.path.join(model_dir, "opt_state.pkl"), "rb") as f:
        opt_state = cloudpickle.load(f)

    with open(os.path.join(model_dir, "step.txt"), "r") as f:
        step = int(f.read())

    return params, state, opt_state, step


def get_num_params(params):
    """Get the number of parameters in a Haiku model"""
    return sum(np.prod(p.shape) for p in jax.tree_leaves(params))


def print_params_shapes(params, prefix=""):
    if not isinstance(params, dict):
        print(f"{prefix: <40}, shape = {params.shape}")
    else:
        for k, v in params.items():
            print_params_shapes(v, prefix=prefix + k)


# Utilities for saving generated trajectories


def write_vtk_temp(data_dict, path):
    """Store a .vtk file for ParaView"""
    r = np.asarray(data_dict["r"])
    N, dim = r.shape

    # PyVista treats the position information differently than the rest
    if dim == 2:
        r = np.hstack([r, np.zeros((N, 1))])
    data_pv = pyvista.PolyData(r)

    # copy all the other information also to pyvista, using plain numpy arrays
    for k, v in data_dict.items():
        # skip r because we already considered it above
        if k == "r":
            continue

        # working in 3D or scalar features do not require special care
        if dim == 2 and v.ndim == 2:
            v = np.hstack([v, np.zeros((N, 1))])

        data_pv[k] = np.asarray(v)

    data_pv.save(path)


# Evaluate trained models


def eval_single_rollout(
    setup,
    model_apply,
    params,
    state,
    neighbors,
    traj_i,
    num_rollout_steps,
    input_sequence_length,
    graph_postprocess=None,
):
    pos_input, particle_type = traj_i

    # (n_nodes, t_window, dim)
    initial_positions = pos_input[:, 0:input_sequence_length]
    # (n_nodes, traj_len - t_window, dim)
    ground_truth_positions = pos_input[:, input_sequence_length:]

    current_positions = initial_positions  # (n_nodes, t_window, dim)
    predictions = jnp.zeros_like(ground_truth_positions).transpose(1, 0, 2)

    step = 0
    while step < num_rollout_steps:
        sample = (current_positions, particle_type)
        graph, neighbors = setup.preprocess_eval(sample, neighbors)

        if neighbors.did_buffer_overflow is True:
            edges_ = neighbors.idx.shape
            print(f"(eval) Reallocate neighbors list {edges_} at step {step}")
            _, neighbors = setup.allocate_eval(sample)
            print(f"(eval) To list {neighbors.idx.shape}")

            continue

        if graph_postprocess:
            graph_tuple = graph_postprocess(graph, particle_type)
        else:
            graph_tuple = (graph, particle_type)

        normalized_acceleration, state = model_apply(params, state, graph_tuple)

        next_position = setup.integrate(normalized_acceleration, current_positions)

        kinematic_mask = get_kinematic_mask(particle_type)
        next_position_ground_truth = ground_truth_positions[:, step]

        next_position = jnp.where(
            kinematic_mask[:, None],
            next_position_ground_truth,
            next_position,
        )

        predictions = predictions.at[step].set(next_position)
        current_positions = jnp.concatenate(
            [current_positions[:, 1:], next_position[:, None, :]], axis=1
        )

        step += 1

    # (n_nodes, traj_len - t_window, dim) -> (traj_len - t_window, n_nodes, dim)
    ground_truth_positions = ground_truth_positions.transpose(1, 0, 2)
    loss = ((predictions - ground_truth_positions) ** 2).mean()

    return predictions, loss, neighbors


def eval_rollout(
    setup,
    model_apply,
    params,
    state,
    neighbors,
    loader_valid,
    num_rollout_steps,
    num_trajs,
    rollout_dir,
    is_write_vtk=False,
    graph_postprocess=None,
):

    input_sequence_length = loader_valid.dataset.input_sequence_length
    valid_loss = []
    for i, traj_i in enumerate(loader_valid):
        # remove batch dimension
        assert traj_i[0].shape[0] == 1, "Batch dimension should be 1"
        traj_i = broadcast_from_batch(traj_i, index=0)  # (nodes, t, dim)

        example_rollout, loss, neighbors = eval_single_rollout(
            setup=setup,
            model_apply=model_apply,
            params=params,
            state=state,
            neighbors=neighbors,
            traj_i=traj_i,
            num_rollout_steps=num_rollout_steps,
            input_sequence_length=input_sequence_length,
            graph_postprocess=graph_postprocess,
        )
        valid_loss.append(loss)

        if rollout_dir is not None:
            pos_input = traj_i[0].transpose(1, 0, 2)  # (t, nodes, dim)
            initial_positions = pos_input[:input_sequence_length]
            example_full = np.concatenate([initial_positions, example_rollout], axis=0)
            example_rollout = {
                "predicted_rollout": example_full,  # (t, nodes, dim)
                "ground_truth_rollout": pos_input,  # (t, nodes, dim)
            }
            os.makedirs(rollout_dir, exist_ok=True)

            file_prefix = f"{rollout_dir}/rollout_{i}"
            if is_write_vtk:

                for j in range(pos_input.shape[0]):
                    filename_vtk = file_prefix + f"_{j}.vtk"
                    state_vtk = {
                        "r": example_rollout["predicted_rollout"][j],
                        "tag": traj_i[1],
                    }
                    write_vtk_temp(state_vtk, filename_vtk)

                for j in range(pos_input.shape[0]):
                    filename_vtk = file_prefix + f"_ref_{j}.vtk"
                    state_vtk = {
                        "r": example_rollout["ground_truth_rollout"][j],
                        "tag": traj_i[1],
                    }
                    write_vtk_temp(state_vtk, filename_vtk)
            else:
                filename = f"{file_prefix}.pkl"

                with open(filename, "wb") as f:
                    pickle.dump(example_rollout, f)

        if (i + 1) == num_trajs:
            break
    return np.mean(valid_loss), neighbors


# Unit Test utils


class Linear(hk.Module):
    """Model defining linear relation between input nodes and targets.
    
    Used as unit test case.
    """
    def __init__(self, dim_out):
        super().__init__()
        self.mlp = hk.nets.MLP([dim_out], activate_final=False, name="MLP")
    
    def __call__(self, input: Tuple[jraph.GraphsTuple, np.ndarray]) -> jraph.GraphsTuple:
        graph, _ = input
        return jax.vmap(self.mlp)(graph.nodes)<|MERGE_RESOLUTION|>--- conflicted
+++ resolved
@@ -6,11 +6,11 @@
 
 import cloudpickle
 import e3nn_jax as e3nn
+import haiku as hk
 import jax
 import jax.numpy as jnp
 import jax.tree_util as tree
 import jraph
-import haiku as hk
 import numpy as np
 import pyvista
 from jax import lax, vmap
@@ -37,7 +37,7 @@
     lmax_attributes: int,
     velocity_aggregate: str = "avg",
     attribute_mode: str = "add",
-    pbc: list[bool, bool, bool] = [False, False, False]
+    pbc: list[bool, bool, bool] = [False, False, False],
 ) -> Callable:
     """
     Convert the standard gns GraphsTuple into a SteerableGraphsTuple to use in SEGNN.
@@ -49,25 +49,18 @@
     assert attribute_mode in ["velocity", "add", "concat"]
 
     # TODO: for now only 1) all directions periodic or 2) none of them
-    if np.array(pbc).any(): # if PBC, no boundary forces
+    if np.array(pbc).any():  # if PBC, no boundary forces
         num_boundary_entries = 0
     else:
         num_boundary_entries = 6
-        
+
     def graph_transform(
         graph: jraph.GraphsTuple,
         particle_type: jnp.ndarray,
     ) -> SteerableGraphsTuple:
-<<<<<<< HEAD
         n_vels = (graph.nodes.shape[1] - num_boundary_entries) // 3
         traj = jnp.reshape(
             graph.nodes[..., : 3 * n_vels],
-=======
-        # remove the last two bounary displacement vectors
-        n_vels = int((graph.nodes.shape[1]) / 3) - 2
-        traj = jnp.reshape(
-            graph.nodes[..., : -(3 * 2)],
->>>>>>> 7d8b8205
             (graph.nodes.shape[0], n_vels, 3),
         )
 
@@ -179,7 +172,7 @@
         node_features.append(flat_velocity_sequence)
 
         # TODO: for now just disable it completely if any periodicity applies
-        if not np.array(pbc).any(): 
+        if not np.array(pbc).any():
             # Normalized clipped distances to lower and upper boundaries.
             # boundaries are an array of shape [num_dimensions, 2], where the
             # second axis, provides the lower/upper boundaries.
@@ -300,7 +293,7 @@
         displacement_fn, shift_fn = space.periodic(side=args.box)
     else:
         displacement_fn, shift_fn = space.free()
-        
+
     displacement_fn_set = vmap(displacement_fn, in_axes=(0, 0))
 
     neighbor_fn = partition.neighbor_list(
@@ -323,7 +316,7 @@
 
     def _compute_target(pos_input, pos_target):
         # displacement(r1, r2) = r1-r2  # without PBC
-        
+
         current_velocity = displacement_fn_set(pos_input[:, -1], pos_input[:, -2])
         next_velocity = displacement_fn_set(pos_target, pos_input[:, -1])
         current_acceleration = next_velocity - current_velocity
@@ -670,13 +663,16 @@
 
 class Linear(hk.Module):
     """Model defining linear relation between input nodes and targets.
-    
+
     Used as unit test case.
     """
+
     def __init__(self, dim_out):
         super().__init__()
         self.mlp = hk.nets.MLP([dim_out], activate_final=False, name="MLP")
-    
-    def __call__(self, input: Tuple[jraph.GraphsTuple, np.ndarray]) -> jraph.GraphsTuple:
-        graph, _ = input
+
+    def __call__(
+        self, input_: Tuple[jraph.GraphsTuple, np.ndarray]
+    ) -> jraph.GraphsTuple:
+        graph, _ = input_
         return jax.vmap(self.mlp)(graph.nodes)