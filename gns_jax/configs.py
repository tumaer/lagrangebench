--- conflicted
+++ resolved
@@ -72,7 +72,6 @@
     )
 
     parser.add_argument(
-<<<<<<< HEAD
         "--oversmooth_norm_hops",
         type=int,
         required=False,
@@ -97,11 +96,9 @@
         "--rollout_dir", type=str, required=False, help="Directory to write rollouts."
     )
 
-    parser.add_argument("--gpu", type=int, required=False, help="CUDA device to use.")
-=======
+    parser.add_argument(
         "--gpu", type=int, required=False, help="CUDA device ID to use."
     )
->>>>>>> 9fe2e1c4
 
     parser.add_argument(
         "--test",
