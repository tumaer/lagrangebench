import copy
import os
import os.path as osp
from argparse import Namespace
from datetime import datetime

import haiku as hk
import jax.numpy as jnp
import jmp
import numpy as np
import yaml

import wandb
from experiments.utils import setup_data, setup_model
<<<<<<< HEAD
from lagrangebench import Trainer, infer, infer_acdm, infer_pde_refiner, \
    infer_with_state_avg_at_every_step, infer_with_multiple_samples
=======
from lagrangebench import (
    Trainer,
    infer,
    infer_acdm,
    infer_pde_refiner,
    infer_with_state_avg_at_every_step,
)
>>>>>>> bcc153d9
from lagrangebench.case_setup import case_builder
from lagrangebench.evaluate import averaged_metrics
from lagrangebench.utils import ACDMConfig, PushforwardConfig


def train_or_infer(args: Namespace):
    data_train, data_valid, data_test, args = setup_data(args)

    # neighbors search
    bounds = np.array(data_train.metadata["bounds"])
    args.box = bounds[:, 1] - bounds[:, 0]

    args.info.len_train = len(data_train)
    args.info.len_eval = len(data_valid)

    # setup core functions
    case = case_builder(
        box=args.box,
        metadata=data_train.metadata,
        input_seq_length=args.config.input_seq_length,
        isotropic_norm=args.config.isotropic_norm,
        noise_std=args.config.noise_std,
        magnitude_features=args.config.magnitude_features,
        external_force_fn=data_train.external_force_fn,
        neighbor_list_backend=args.config.neighbor_list_backend,
        neighbor_list_multiplier=args.config.neighbor_list_multiplier,
        dtype=(jnp.float64 if args.config.f64 else jnp.float32),
    )

    _, particle_type = data_train[0]

    args.info.homogeneous_particles = particle_type.max() == particle_type.min()
    args.metadata = data_train.metadata
    args.normalization_stats = case.normalization_stats
    args.config.has_external_force = data_train.external_force_fn is not None

    # setup model from configs
    model, MODEL = setup_model(args)
    model = hk.without_apply_rng(hk.transform_with_state(model))

    # mixed precision training based on this reference:
    # https://github.com/deepmind/dm-haiku/blob/main/examples/imagenet/train.py
    policy = jmp.get_policy("params=float32,compute=float32,output=float32")
    hk.mixed_precision.set_policy(MODEL, policy)

    acdm_config = ACDMConfig(
        diffusionSteps=args.config.diffusion_steps,
        num_conditioning_steps=args.config.num_conditioning_steps,
        conditioning_parameter=args.config.conditioning_parameter,
    )

    if args.config.mode == "train" or args.config.mode == "all":
        print("Start training...")
        # save config file
        run_prefix = f"{args.config.model}_{data_train.name}"
        data_and_time = datetime.today().strftime("%Y%m%d-%H%M%S")
        args.info.run_name = f"{run_prefix}_{data_and_time}"

        args.config.new_checkpoint = os.path.join(
            args.config.ckp_dir, args.info.run_name
        )
        os.makedirs(args.config.new_checkpoint, exist_ok=True)
        os.makedirs(os.path.join(args.config.new_checkpoint, "best"), exist_ok=True)
        with open(os.path.join(args.config.new_checkpoint, "config.yaml"), "w") as f:
            yaml.dump(vars(args.config), f)
        with open(
            os.path.join(args.config.new_checkpoint, "best", "config.yaml"), "w"
        ) as f:
            yaml.dump(vars(args.config), f)

        if args.config.wandb:
            # wandb doesn't like Namespace objects
            args_dict = copy.copy(args)
            args_dict.config = vars(args.config)
            args_dict.info = vars(args.info)

            wandb_run = wandb.init(
                project=args.config.wandb_project,
                entity=args.config.wandb_entity,
                name=args.info.run_name,
                config=args_dict,
                save_code=True,
            )
        else:
            wandb_run = None

        pf_config = PushforwardConfig(
            steps=args.config.pushforward["steps"],
            unrolls=args.config.pushforward["unrolls"],
            probs=args.config.pushforward["probs"],
        )

        trainer = Trainer(
            model,
            case,
            data_train,
            data_valid,
            pushforward=pf_config,
            metrics=args.config.metrics,
            seed=args.config.seed,
            batch_size=args.config.batch_size,
            input_seq_length=args.config.input_seq_length,
            noise_std=args.config.noise_std,
            lr_start=args.config.lr_start,
            lr_final=args.config.lr_final,
            lr_decay_steps=args.config.lr_decay_steps,
            lr_decay_rate=args.config.lr_decay_rate,
            loss_weight=args.config.loss_weight,
            n_rollout_steps=args.config.n_rollout_steps,
            eval_n_trajs=args.config.eval_n_trajs,
            rollout_dir=args.config.rollout_dir,
            out_type=args.config.out_type,
            log_steps=args.config.log_steps,
            eval_steps=args.config.eval_steps,
            metrics_stride=args.config.metrics_stride,
            num_workers=args.config.num_workers,
            batch_size_infer=args.config.batch_size_infer,
            is_pde_refiner=args.config.is_pde_refiner,
            num_refinement_steps=args.config.num_refinement_steps,
            sigma_min=args.config.sigma_min,
            refinement_parameter=args.config.refinement_parameter,
            is_acdm=args.config.is_acdm,
            acdm_config=acdm_config,
        )
        _, _, _ = trainer(
            step_max=args.config.step_max,
            load_checkpoint=args.config.model_dir,
            store_checkpoint=args.config.new_checkpoint,
            wandb_run=wandb_run,
        )

        if args.config.wandb:
            wandb.finish()

    if args.config.mode == "infer" or args.config.mode == "all":
        print("Start inference...")
        if args.config.mode == "all":
            args.config.model_dir = os.path.join(args.config.new_checkpoint, "best")
            assert osp.isfile(os.path.join(args.config.model_dir, "params_tree.pkl"))

            args.config.rollout_dir = args.config.model_dir.replace("ckp", "rollout")
            os.makedirs(args.config.rollout_dir, exist_ok=True)

            if args.config.eval_n_trajs_infer is None:
                args.config.eval_n_trajs_infer = args.config.eval_n_trajs

        assert args.config.model_dir, "model_dir must be specified for inference."

        if args.config.is_pde_refiner:
            metrics = infer_pde_refiner(
                model,
                case,
                data_test if args.config.test else data_valid,
                load_checkpoint=args.config.model_dir,  # check point directory
                metrics=args.config.metrics_infer,  # mse, sink_horn and e_kin
                rollout_dir=args.config.rollout_dir,
                eval_n_trajs=args.config.eval_n_trajs_infer,  # =454
                n_rollout_steps=args.config.n_rollout_steps,  # 20
                out_type=args.config.out_type_infer,  # out_type = 'pkl'
                n_extrap_steps=args.config.n_extrap_steps,  # =0
                seed=args.config.seed,
                metrics_stride=args.config.metrics_stride_infer,  # =1
                batch_size=args.config.batch_size_infer,
                num_refinement_steps=args.config.num_refinement_steps,
                sigma_min=args.config.sigma_min,
                refinement_parameter=args.config.refinement_parameter,
            )

        elif args.config.is_acdm and not args.config.state_avg_at_every_step:
            metrics = infer_acdm(
                model,
                case,
                data_test if args.config.test else data_valid,
                load_checkpoint=args.config.model_dir,
                metrics=args.config.metrics_infer,
                rollout_dir=args.config.rollout_dir,
                eval_n_trajs=args.config.eval_n_trajs_infer,
                n_rollout_steps=args.config.n_rollout_steps,
                out_type=args.config.out_type_infer,
                n_extrap_steps=args.config.n_extrap_steps,
                seed=args.config.seed,
                metrics_stride=args.config.metrics_stride_infer,
                batch_size=args.config.batch_size_infer,
                acdm_config=acdm_config,
                noise_std=args.config.noise_std,
                input_seq_length=args.config.input_seq_length,
            )

        elif args.config.is_acdm and args.config.state_avg_at_every_step:
            metrics = infer_with_state_avg_at_every_step(
                model,
                case,
                data_test if args.config.test else data_valid,
                load_checkpoint=args.config.model_dir,
                metrics=args.config.metrics_infer,
                rollout_dir=args.config.rollout_dir,
                eval_n_trajs=args.config.eval_n_trajs_infer,
                n_rollout_steps=args.config.n_rollout_steps,
                out_type=args.config.out_type_infer,
                n_extrap_steps=args.config.n_extrap_steps,
                seed=args.config.seed,
                metrics_stride=args.config.metrics_stride_infer,
                batch_size=args.config.batch_size_infer,
                acdm_config=acdm_config,
                noise_std=args.config.noise_std,
                input_seq_length=args.config.input_seq_length,
            )
<<<<<<< HEAD
        
        elif args.config.is_acdm and args.config.different_samples_rollout:
            metrics = infer_with_multiple_samples(
                model,
                case,
                data_test if args.config.test else data_valid,
                load_checkpoint=args.config.model_dir,
                metrics=args.config.metrics_infer,
                rollout_dir=args.config.rollout_dir,
                eval_n_trajs=args.config.eval_n_trajs_infer,
                n_rollout_steps=args.config.n_rollout_steps,
                out_type=args.config.out_type_infer,
                n_extrap_steps=args.config.n_extrap_steps,
                seed=args.config.seed,
                metrics_stride=args.config.metrics_stride_infer,
                batch_size=args.config.batch_size_infer,
                acdm_config=acdm_config,
                noise_std=args.config.noise_std,
                input_seq_length=args.config.input_seq_length,
            )
        
=======

>>>>>>> bcc153d9
        else:
            metrics = infer(
                model,
                case,
                data_test if args.config.test else data_valid,
                load_checkpoint=args.config.model_dir,
                metrics=args.config.metrics_infer,
                rollout_dir=args.config.rollout_dir,
                eval_n_trajs=args.config.eval_n_trajs_infer,
                n_rollout_steps=args.config.n_rollout_steps,
                out_type=args.config.out_type_infer,
                n_extrap_steps=args.config.n_extrap_steps,
                seed=args.config.seed,
                metrics_stride=args.config.metrics_stride_infer,
                batch_size=args.config.batch_size_infer,
            )

        split = "test" if args.config.test else "valid"
        print(f"Metrics of {args.config.model_dir} on {split} split:")
        print(averaged_metrics(metrics))<|MERGE_RESOLUTION|>--- conflicted
+++ resolved
@@ -12,10 +12,6 @@
 
 import wandb
 from experiments.utils import setup_data, setup_model
-<<<<<<< HEAD
-from lagrangebench import Trainer, infer, infer_acdm, infer_pde_refiner, \
-    infer_with_state_avg_at_every_step, infer_with_multiple_samples
-=======
 from lagrangebench import (
     Trainer,
     infer,
@@ -23,7 +19,6 @@
     infer_pde_refiner,
     infer_with_state_avg_at_every_step,
 )
->>>>>>> bcc153d9
 from lagrangebench.case_setup import case_builder
 from lagrangebench.evaluate import averaged_metrics
 from lagrangebench.utils import ACDMConfig, PushforwardConfig
@@ -231,7 +226,6 @@
                 noise_std=args.config.noise_std,
                 input_seq_length=args.config.input_seq_length,
             )
-<<<<<<< HEAD
         
         elif args.config.is_acdm and args.config.different_samples_rollout:
             metrics = infer_with_multiple_samples(
@@ -253,9 +247,6 @@
                 input_seq_length=args.config.input_seq_length,
             )
         
-=======
-
->>>>>>> bcc153d9
         else:
             metrics = infer(
                 model,
