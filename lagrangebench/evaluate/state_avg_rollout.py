"""Evaluation and inference functions for generating rollouts.
Here, for every initial condition, we compute 5 different random initial 
purely noised state and then denoise them to find the acc/vel and then 
average them before performing the time integration. 
"""

import os
import pickle
import time
from functools import partial
from typing import Callable, Iterable, List, Optional, Tuple

import haiku as hk
import jax
import jax.numpy as jnp
import jax_md.partition as partition
from jax import jit, lax, random, vmap
from torch.utils.data import DataLoader

from lagrangebench.data import H5Dataset
from lagrangebench.data.utils import get_dataset_stats, numpy_collate
from lagrangebench.defaults import defaults
from lagrangebench.evaluate.metrics import MetricsComputer, MetricsDict
from lagrangebench.evaluate.utils import write_vtk
from lagrangebench.utils import (
    ACDMConfig,
    broadcast_from_batch,
    broadcast_to_batch,
    get_kinematic_mask,
    load_haiku,
    set_seed,
)


# For ACDM:
@partial(
    jit,
    static_argnames=[
        "model_apply",
        "case_integrate",
        "displacement_fn_set",
        "acdm_config",
        "input_seq_length",
        "metrics_computer",
    ],
)
def _forward_eval_acdm(
    key_s: int,
    params: hk.Params,
    state: hk.State,
    sample: Tuple[jnp.ndarray, jnp.ndarray],
    current_positions: jnp.ndarray,
    target_positions: jnp.ndarray,
    model_apply: Callable,
    case_integrate: Callable,
    displacement_fn_set: Callable,
    acdm_config: ACDMConfig,
    noise_std: float,
    input_seq_length: int,
    metrics_computer: MetricsComputer,
) -> jnp.ndarray:
    """Run one update of the 'current_state' using the trained model"""

    features, particle_type = sample

    normalization_stats = get_dataset_stats(
        metrics_computer.__dict__["_metadata"],
        is_isotropic_norm=False,
        noise_std=noise_std,
    )
    displacement_fn_set = vmap(displacement_fn_set, in_axes=(0, 0))

    def compute_acc_based_on_pos_slice(pos_input: jnp.ndarray):
        """Compute acceleration based on position slice."""
        current_velocity = displacement_fn_set(pos_input[:, 1], pos_input[:, 0])
        next_velocity = displacement_fn_set(pos_input[:, 2], pos_input[:, 1])
        current_acceleration = next_velocity - current_velocity
        acc_stats = normalization_stats["acceleration"]
        return (current_acceleration - acc_stats["mean"]) / acc_stats["std"]

    def compute_vel_based_on_pos_slice(pos_input: jnp.ndarray):
        """Compute velocity based on position slice."""
        current_velocity = displacement_fn_set(pos_input[:, 1], pos_input[:, 0])
        vel_stats = normalization_stats["velocity"]
        return (current_velocity - vel_stats["mean"]) / vel_stats["std"]

    def extract_conditioning_data(
        pos_input: jnp.ndarray, num_conditioning_steps: int, conditioning_parameter: str
    ):
        """Extract conditioning data for ACDM."""
        conditioning_data = {}
        if conditioning_parameter == "acc":
            assert input_seq_length >= num_conditioning_steps + 2
        elif conditioning_parameter == "vel":
            assert input_seq_length >= num_conditioning_steps + 1

        for i in range(num_conditioning_steps):
            if conditioning_parameter == "acc":
                slice_begin = (
                    0,
                    input_seq_length - num_conditioning_steps - 2 + i,
                    0,
                )  # (0,2,0)
                slice_size = (pos_input.shape[0], 3, pos_input.shape[2])  # (3200,3,2)
                value = compute_acc_based_on_pos_slice(
                    lax.dynamic_slice(pos_input, slice_begin, slice_size)
                )
                key = f"acc_t_minus_{num_conditioning_steps - i}"
                conditioning_data[key] = value

            elif conditioning_parameter == "vel":
                slice_begin = (0, input_seq_length - num_conditioning_steps - 1 + i, 0)
                slice_size = (pos_input.shape[0], 2, pos_input.shape[2])
                value = compute_vel_based_on_pos_slice(
                    lax.dynamic_slice(pos_input, slice_begin, slice_size)
                )
                key = f"vel_t_minus_{num_conditioning_steps - i}"
                conditioning_data[key] = value

        return conditioning_data

    conditioning_data = extract_conditioning_data(
        features["abs_pos"],
        acdm_config.num_conditioning_steps,
        acdm_config.conditioning_parameter,
    )
    # concatenates the values of the dictionary, need to convert to list first
    conditioning_data = jnp.concatenate(list(conditioning_data.values()), axis=1)

    # conditioning data only without the target
    features["prev_concatenated_data"] = conditioning_data
    de_Noised = jnp.zeros((key_s.shape[0], features["vel_hist"].shape[0], 2))

    for i in range(
        key_s.shape[0]
    ):  # loop over different keys (seeds) and then find the average
        # dNoise has a shape (3200,2)
        dNoise = random.normal(
            key_s[i], jnp.zeros((features["vel_hist"].shape[0], 2)).shape
        )

        key, subkey = random.split(key_s[i], 2)
        # cNoise has a shape (3200,4)
        cNoise = random.normal(
            subkey,
            jnp.zeros(
                (features["vel_hist"].shape[0], 2 * acdm_config.num_conditioning_steps)
            ).shape,
        )

        for k in reversed(range(0, acdm_config.diffusionSteps)):  # Refinement loop
            # compute conditioned part with normal forward diffusion
            condNoisy = (
                acdm_config.sqrtAlphasCumprod[k] * features["prev_concatenated_data"]
                + acdm_config.sqrtOneMinusAlphasCumprod[k] * cNoise
            )

            features["k"] = jnp.tile(k, (features["vel_hist"].shape[0],))
            features["noised_data"] = jnp.concatenate([condNoisy, dNoise], axis=1)

            pred, state = model_apply(params, state, (features, particle_type))

            modelMean = acdm_config.sqrtRecipAlphas[k] * (
                features["noised_data"]
                - acdm_config.betas[k]
                * pred["noise"]
                / acdm_config.sqrtOneMinusAlphasCumprod[k]
            )

            dNoise = modelMean[:, cNoise.shape[1] : modelMean.shape[1]]

            if k != 0:
                # sample randomly (only for non-final prediction),
                # use mean directly for final prediction
                key, subkey = random.split(key, 2)
                dNoise = dNoise + acdm_config.sqrtPosteriorVariance[k] * random.normal(
                    subkey, jnp.zeros((features["vel_hist"].shape[0], 2)).shape
                )

        # replace the zeros in d_Noised with the dNoise which is supposed to be close
        # to the ground truth acceleration
        de_Noised = de_Noised.at[i].set(dNoise)

    # calculate the average across the batch
    dNoise = jnp.mean(de_Noised, axis=0)

    if acdm_config.conditioning_parameter == "acc":
        avg_refined_value = {"acc": dNoise}

    elif acdm_config.conditioning_parameter == "vel":
        avg_refined_value = {"vel": dNoise}

    next_position = case_integrate(avg_refined_value, current_positions)

    # update only the positions of non-boundary particles
    kinematic_mask = get_kinematic_mask(particle_type)
    next_position = jnp.where(
        kinematic_mask[:, None],
        target_positions,
        next_position,
    )

    current_positions = jnp.concatenate(
        [current_positions[:, 1:], next_position[:, None, :]], axis=1
    )  # as next model input

    return current_positions, state


def eval_batched_rollout_acdm(
    forward_eval_vmap: Callable,
    preprocess_eval_vmap: Callable,
    case,
    params: hk.Params,
    state: hk.State,
    traj_batch_i: Tuple[jnp.ndarray, jnp.ndarray],
    neighbors: partition.NeighborList,
    metrics_computer_vmap: Callable,
    n_rollout_steps: int,
    t_window: int,
    key_s: int,
    n_extrap_steps: int = 0,
) -> Tuple[jnp.ndarray, MetricsDict, jnp.ndarray]:
    """Compute the rollout on a single trajectory.

    Args:
        forward_eval_vmap: Model function.
        case: CaseSetupFn class.
        params: Haiku params.
        state: Haiku state.
        traj_batch_i: Trajectory to evaluate.
        neighbors: Neighbor list.
        metrics_computer: Vectorized MetricsComputer with the desired metrics.
        n_rollout_steps: Number of rollout steps.
        t_window: Length of the input sequence.
        n_extrap_steps: Number of extrapolation steps (beyond the ground truth rollout).

    Returns:
        A tuple with (predicted rollout, metrics, neighbor list).
    """
    # particle type is treated as a static property defined by state at t=0
    pos_input_batch, particle_type_batch = traj_batch_i
    # current_batch_size might be < eval_batch_size if the last batch is not full
    current_batch_size, n_nodes_max, _, dim = pos_input_batch.shape

    # if n_rollout_steps set to -1, use the whole trajectory
    if n_rollout_steps == -1:
        n_rollout_steps = pos_input_batch.shape[2] - t_window

    current_positions_batch = pos_input_batch[:, :, 0:t_window]
    # (batch, n_nodes, t_window, dim)
    traj_len = n_rollout_steps + n_extrap_steps
    target_positions_batch = pos_input_batch[:, :, t_window : t_window + traj_len]

    predictions_batch = jnp.zeros((current_batch_size, traj_len, n_nodes_max, dim))
    neighbors_batch = broadcast_to_batch(neighbors, current_batch_size)

    step = 0
    # This is the autoregressive rollout loop
    while step < n_rollout_steps + n_extrap_steps:
        sample_batch = (current_positions_batch, particle_type_batch)

        # 1. preprocess features
        features_batch, neighbors_batch = preprocess_eval_vmap(
            sample_batch, neighbors_batch
        )

        # 2. check whether list overflowed and fix it if so
        if neighbors_batch.did_buffer_overflow.sum() > 0:
            # check if the neighbor list is too small for any of the samples
            # if so, reallocate the neighbor list

            print(f"(eval) Reallocate neighbors list at step {step}")
            ind = jnp.argmax(neighbors_batch.did_buffer_overflow)
            sample = broadcast_from_batch(sample_batch, index=ind)

            _, nbrs_temp = case.allocate_eval(sample)
            print(
                f"(eval) From {neighbors_batch.idx[ind].shape} to {nbrs_temp.idx.shape}"
            )
            neighbors_batch = broadcast_to_batch(nbrs_temp, current_batch_size)

            # To run the loop N times even if sometimes
            # did_buffer_overflow > 0 we directly return to the beginning
            continue

        # 3. run forward model

        current_positions_batch, state_batch = forward_eval_vmap(
            key_s,
            params,
            state,
            (features_batch, particle_type_batch),
            current_positions_batch,
            target_positions_batch[:, :, step],
        )
        # the state is not passed out of this loop, so no not really relevant
        state = broadcast_from_batch(state_batch, 0)

        # 4. write predicted next position to output array
        predictions_batch = predictions_batch.at[:, step].set(
            current_positions_batch[:, :, -1]  # most recently predicted positions
        )

        step += 1

    # (batch, n_nodes, time, dim) -> (batch, time, n_nodes, dim)
    target_positions_batch = target_positions_batch.transpose(0, 2, 1, 3)
    # slice out extrapolation steps
    metrics_batch = metrics_computer_vmap(
        predictions_batch[:, :n_rollout_steps, :, :], target_positions_batch
    )

    return (predictions_batch, metrics_batch, broadcast_from_batch(neighbors_batch, 0))


def eval_rollout_acdm_state_avg(
    model_apply: Callable,
    case,
    params: hk.Params,
    state: hk.State,
    loader_eval: Iterable,
    neighbors: partition.NeighborList,
    metrics_computer: MetricsComputer,
    n_rollout_steps: int,
    n_trajs: int,
    key: jnp.ndarray,
    acdm_config: ACDMConfig,
    noise_std: float,
    input_seq_length: int,
    rollout_dir: str,
    out_type: str = "none",
    n_extrap_steps: int = 0,
) -> MetricsDict:
    """Compute the rollout and evaluate the metrics.

    Args:
        model_apply: Model function.
        case: CaseSetupFn class.
        params: Haiku params.
        state: Haiku state.
        loader_eval: Evaluation data loader.
        neighbors: Neighbor list.
        metrics_computer: MetricsComputer with the desired metrics.
        n_rollout_steps: Number of rollout steps.
        n_trajs: Number of ground truth trajectories to evaluate.
        rollout_dir: Parent directory path where to store the rollout and metrics dict.
        out_type: Output type. Either "none", "vtk" or "pkl".
        n_extrap_steps: Number of extrapolation steps (beyond the ground truth rollout).

    Returns:
        Metrics per trajectory.
    """
    batch_size = loader_eval.batch_size
    t_window = loader_eval.dataset.input_seq_length
    eval_metrics = {}

    if rollout_dir is not None:
        os.makedirs(rollout_dir, exist_ok=True)

    forward_eval_acdm = partial(
        _forward_eval_acdm,
        model_apply=model_apply,
        case_integrate=case.integrate,
        displacement_fn_set=case.displacement,
        acdm_config=acdm_config,
        noise_std=noise_std,
        input_seq_length=input_seq_length,
        metrics_computer=metrics_computer,
    )
    forward_eval_vmap = vmap(forward_eval_acdm, in_axes=(0, None, None, 0, 0, 0))
    preprocess_eval_vmap = vmap(case.preprocess_eval_acdm, in_axes=(0, 0))
    metrics_computer_vmap = vmap(metrics_computer, in_axes=(0, 0))

    for i, traj_batch_i in enumerate(loader_eval): #len(loader_eval) = 384
        # if n_trajs is not a multiple of batch_size, we slice from the last batch
        n_traj_left = n_trajs - i * batch_size
        if n_traj_left < batch_size:
            traj_batch_i = jax.tree_map(lambda x: x[:n_traj_left], traj_batch_i)

        # numpy to jax
        traj_batch_i = jax.tree_map(lambda x: jnp.array(x), traj_batch_i)
        # (pos_input_batch, particle_type_batch) = traj_batch_i
        # pos_input_batch.shape = (batch, num_particles, seq_length, dim)

        (
            example_rollout_batch,
            metrics_batch,
            neighbors,
        ) = eval_batched_rollout_acdm(
            forward_eval_vmap=forward_eval_vmap,
            preprocess_eval_vmap=preprocess_eval_vmap,
            case=case,
            params=params,
            state=state,
            traj_batch_i=traj_batch_i,  # (batch, nodes, t, dim)
            neighbors=neighbors,
            metrics_computer_vmap=metrics_computer_vmap,
            n_rollout_steps=n_rollout_steps,
            t_window=t_window,
            key_s=key,  # (batch, key)
            n_extrap_steps=n_extrap_steps,
        )

        current_batch_size = traj_batch_i[0].shape[0]
        for j in range(current_batch_size):
            # write metrics to output dictionary
            ind = i * batch_size + j
            eval_metrics[f"rollout_{ind}"] = broadcast_from_batch(metrics_batch, j)

        if rollout_dir is not None:
            # (batch, nodes, t, dim) -> (batch, t, nodes, dim)
            pos_input_batch = traj_batch_i[0].transpose(0, 2, 1, 3)

            for j in range(current_batch_size):  # write every trajectory to file
                pos_input = pos_input_batch[j]
                example_rollout = example_rollout_batch[j]

                initial_positions = pos_input[:t_window]
                example_full = jnp.concatenate([initial_positions, example_rollout])
                example_rollout = {
                    "predicted_rollout": example_full,  # (t + extrap, nodes, dim)
                    "ground_truth_rollout": pos_input,  # (t, nodes, dim),
                    "particle_type": traj_batch_i[1][j],  # (nodes,)
                }

                file_prefix = os.path.join(rollout_dir, f"rollout_{i*batch_size+j}")
                if out_type == "vtk":  # write vtk files for each time step
                    for k in range(example_full.shape[0]):
                        # predictions
                        state_vtk = {
                            "r": example_rollout["predicted_rollout"][k],
                            "tag": example_rollout["particle_type"],
                        }
                        write_vtk(state_vtk, f"{file_prefix}_{k}.vtk")
                    for k in range(pos_input.shape[0]):
                        # ground truth reference
                        ref_state_vtk = {
                            "r": example_rollout["ground_truth_rollout"][k],
                            "tag": example_rollout["particle_type"],
                        }
                        write_vtk(ref_state_vtk, f"{file_prefix}_ref_{k}.vtk")
                if out_type == "pkl":
                    filename = f"{file_prefix}.pkl"

                    with open(filename, "wb") as f:
                        pickle.dump(example_rollout, f)

        if (i * batch_size + j + 1) >= n_trajs:
            break

    if rollout_dir is not None:
        # save metrics
        t = time.strftime("%Y_%m_%d_%H_%M_%S", time.localtime())
        with open(f"{rollout_dir}/metrics{t}.pkl", "wb") as f:
            pickle.dump(eval_metrics, f)

    return eval_metrics


def infer_with_state_avg_at_every_step(
    model: hk.TransformedWithState,
    case,
    data_test: H5Dataset,
    params: Optional[hk.Params] = None,
    state: Optional[hk.State] = None,
    load_checkpoint: Optional[str] = None,
    metrics: List = ["mse"],
    rollout_dir: Optional[str] = None,
    eval_n_trajs: int = defaults.eval_n_trajs,
    n_rollout_steps: int = defaults.n_rollout_steps,
    out_type: str = defaults.out_type,
    n_extrap_steps: int = defaults.n_extrap_steps,
    seed: int = defaults.seed,
    metrics_stride: int = defaults.metrics_stride,
    batch_size: int = defaults.batch_size_infer,
    **kwargs,
):
    """
    Infer on a dataset, compute metrics and optionally save rollout in out_type format.

    Args:
        model: (Transformed) Haiku model.
        case: Case setup class.
        data_test: Test dataset.
        params: Haiku params.
        state: Haiku state.
        load_checkpoint: Path to checkpoint directory.
        metrics: Metrics to compute.
        rollout_dir: Path to rollout directory.
        eval_n_trajs: Number of trajectories to evaluate.
        n_rollout_steps: Number of rollout steps.
        out_type: Output type. Either "none", "vtk" or "pkl".
        n_extrap_steps: Number of extrapolation steps.
        seed: Seed.
        metrics_stride: Stride for e_kin and sinkhorn.
        batch_size: Batch size for inference.

    Returns:
        eval_metrics: Metrics per trajectory.
    """
    assert (
        params is not None or load_checkpoint is not None
    ), "Either params or a load_checkpoint directory must be provided for inference."

    if params is not None:
        if state is None:
            state = {}
    else:
        params, state, _, _ = load_haiku(load_checkpoint)

    base_key, seed_worker, generator = set_seed(seed)

    loader_test = DataLoader(
        dataset=data_test,
        batch_size=batch_size,
        collate_fn=numpy_collate,
        worker_init_fn=seed_worker,
        generator=generator,
    )
    metrics_computer = MetricsComputer(
        metrics,
        dist_fn=case.displacement,
        metadata=data_test.metadata,
        input_seq_length=data_test.input_seq_length,
        stride=metrics_stride,
    )
    # Precompile model
    model_apply = jit(model.apply)

    # init values
    pos_input_and_target, particle_type = next(iter(loader_test))
    sample = (pos_input_and_target[0], particle_type[0])

    acdm_config = kwargs["acdm_config"]
    noise_std = kwargs["noise_std"]
    input_seq_length = kwargs["input_seq_length"]

    k = 0  # just used for initialization (allocation)
    key, _, _, neighbors = case.allocate_acdm(base_key, sample, k, acdm_config)
<<<<<<< HEAD
    
    #number of samples = 5 (hardcoded)
=======

    # prepare for batch training
>>>>>>> bcc153d9
    keys = random.split(key, 5)[None, :, :]
    eval_metrics = eval_rollout_acdm_state_avg(
        case=case,
        metrics_computer=metrics_computer,
        model_apply=model_apply,
        params=params,
        state=state,
        neighbors=neighbors,
        loader_eval=loader_test,
        n_rollout_steps=n_rollout_steps,
        n_trajs=eval_n_trajs, #384
        key=keys,
        acdm_config=acdm_config,
        noise_std=noise_std,
        input_seq_length=input_seq_length,
        rollout_dir=rollout_dir,
        out_type=out_type,
    )
    return eval_metrics<|MERGE_RESOLUTION|>--- conflicted
+++ resolved
@@ -538,13 +538,8 @@
 
     k = 0  # just used for initialization (allocation)
     key, _, _, neighbors = case.allocate_acdm(base_key, sample, k, acdm_config)
-<<<<<<< HEAD
     
     #number of samples = 5 (hardcoded)
-=======
-
-    # prepare for batch training
->>>>>>> bcc153d9
     keys = random.split(key, 5)[None, :, :]
     eval_metrics = eval_rollout_acdm_state_avg(
         case=case,
